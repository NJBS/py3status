import select
import sys

from threading import Thread
from subprocess import Popen, PIPE
from json import loads
from time import time

from py3status.profiling import profile

try:
    # Python 3
    from shlex import quote as shell_quote
except ImportError:
    # Python 2
    from pipes import quote as shell_quote


TIME_CUTTOFF = 0.3
ACCELERATED_BUTTONS = [1, 3, 4, 5]
MAX_SPEED = 10


class IOPoller:
    """
    This class implements a predictive and timing-out I/O reader
    using select and the poll() mechanism for greater compatibility.
    """

    def __init__(self, io, eventmask=select.POLLIN):
        """
        Our default is to read (POLLIN) the specified 'io' file descriptor.
        """
        self.io = io
        self.poller = select.poll()
        self.poller.register(io, eventmask)

    def readline(self, timeout=500):
        """
        Try to read our I/O for 'timeout' milliseconds, return None otherwise.
        This makes calling and reading I/O non blocking !
        """
        poll_result = self.poller.poll(timeout)
        if poll_result:
            line = self.io.readline().strip()
            if self.io == sys.stdin and line == '[':
                # skip first event line wrt issue #19
                line = self.io.readline().strip()
            try:
                # python3 compatibility code
                line = line.decode()
            except (AttributeError, UnicodeDecodeError):
                pass
            return line
        else:
            return None


class EventTask:
    """
    A simple task that can be run by the scheduler.
    """
    def __init__(self, module_name, event, default_event, events_thread):
        self.events_thread = events_thread
        self.module_full_name = module_name
        self.default_event = default_event
        self.event = event

    def run(self):
        self.events_thread.process_event(
            self.module_full_name, self.event, self.default_event
        )


class EventClickTask:
    """
    A task to run an external on_click event
    """
    def __init__(self, module_name, event, events_thread, command):
        self.events_thread = events_thread
        self.module_name = module_name
        self.command = command
        self.event = event

    def run(self):
        self.events_thread.on_click_dispatcher(
            self.module_name, self.event, self.command
        )


class Events(Thread):
    """
    This class is responsible for dispatching event JSONs sent by the i3bar.
    """

    def __init__(self, py3_wrapper):
        """
        We need to poll stdin to receive i3bar messages.
        """
        Thread.__init__(self)
        self.config = py3_wrapper.config
        self.error = None
        self.py3_config = py3_wrapper.config['py3_config']
        self.modules = py3_wrapper.modules
        self.on_click = self.py3_config['on_click']
        self.output_modules = py3_wrapper.output_modules
        self.poller_inp = IOPoller(sys.stdin)
        self.py3_wrapper = py3_wrapper
        self.accel_info = {}

    def get_module_text(self, module_name, event):
        """
        Get the full text for the module as well as the partial text if the
        module is a composite.  Partial text is the text for just the single
        section of a composite.
        """
        index = event.get('index')
        module_info = self.py3_wrapper.output_modules.get(module_name)
        if module_info:
            output = module_info['module'].get_latest()
            full_text = u''.join([out['full_text'] for out in output])

            partial = None
            if index is not None:
                if isinstance(index, int):
                    partial = output[index]
                else:
                    for item in output:
                        if item.get('index') == index:
                            partial = item
                            break
            if partial:
                partial_text = partial['full_text']
            else:
                partial_text = full_text
        return full_text, partial_text

    def on_click_dispatcher(self, module_name, event, command):
        """
        Dispatch on_click config parameters to either:
            - Our own methods for special py3status commands (listed below)
            - The i3-msg program which is part of i3wm
        """
        if command is None:
            return
        elif command == 'refresh_all':
            self.py3_wrapper.refresh_modules()
        elif command == 'refresh':
            self.py3_wrapper.refresh_modules(module_name)
        else:
            # In commands we are able to use substitutions for the text output
            # of a module
            if '$OUTPUT' in command or '$OUTPUT_PART' in command:
                full_text, partial_text = self.get_module_text(module_name,
                                                               event)
                command = command.replace('$OUTPUT_PART',
                                          shell_quote(partial_text))
                command = command.replace('$OUTPUT', shell_quote(full_text))

            # this is a i3 message
            self.i3_msg(module_name, command)
            # to make the bar more responsive to users we ask for a refresh
            # of the module or of i3status if the module is an i3status one
            self.py3_wrapper.refresh_modules(module_name)

    def i3_msg(self, module_name, command):
        """
        Execute the given i3 message and log its output.
        """
        i3_msg_pipe = Popen(['i3-msg', command], stdout=PIPE)
        self.py3_wrapper.log('i3-msg module="{}" command="{}" stdout={}'.format(
            module_name, command, i3_msg_pipe.stdout.read()))

    def process_event(self, module_name, event, default_event=False):
        """
        Process the event for the named module.
        Events may have been declared in i3status.conf, modules may have
        on_click() functions. There is a default middle click event etc.
        """

        # get the module that the event is for
        module_info = self.output_modules.get(module_name)

        # if module is a py3status one call it.
        if module_info['type'] == 'py3status':
            module = module_info['module']
            module.click_event(event)
            if self.config['debug']:
                self.py3_wrapper.log('dispatching event {}'.format(event))

            # to make the bar more responsive to users we refresh the module
            # unless the on_click event called py3.prevent_refresh()
            if not module.prevent_refresh:
                self.py3_wrapper.refresh_modules(module_name)
                default_event = False

        if default_event:
            # default button 2 action is to clear this method's cache
            if self.config['debug']:
                self.py3_wrapper.log(
                    'dispatching default event {}'.format(event))
            self.py3_wrapper.refresh_modules(module_name)

        # find container that holds the module and call its onclick
        module_groups = self.py3_config['.module_groups']
        containers = module_groups.get(module_name, [])
        for container in containers:
            self.process_event(container, event)

    def dispatch_event(self, event):
        '''
        Takes an event dict.  Logs the event if needed and cleans up the dict
        such as setting the index needed for composits.
        '''
        if self.config['debug']:
            self.py3_wrapper.log('received event {}'.format(event))
        # usage variables
        instance = event.get('instance', '')
        name = event.get('name', '')

        # composites have an index which is passed to i3bar with
        # the instance.  We need to separate this out here and
        # clean up the event.  If index
        # is an integer type then cast it as such.
        if ' ' in instance:
            instance, index = instance.split(' ', 1)
            try:
                index = int(index)
            except ValueError:
                pass
            event['index'] = index
            event['instance'] = instance

        if self.config['debug']:
            self.py3_wrapper.log(
                'trying to dispatch event to module "{}"'.format(
                    '{} {}'.format(name, instance).strip()))

        # guess the module config name
        module_name = '{} {}'.format(name, instance).strip()

<<<<<<< HEAD
        accel_info = self.accel_info.get(
            module_name, {'time': 0, 'speed': 1, 'button': 0}
        )
        t = time()
        if event['button'] != accel_info['button'] or t - accel_info['time'] > TIME_CUTTOFF:
            accel_info['button'] = event['button']
            speed = 1
        else:
            speed = accel_info['speed']
            speed += 1
            if speed > MAX_SPEED:
                speed = MAX_SPEED

        accel_info['speed'] = speed
        accel_info['time'] = t
        self.accel_info[module_name] = accel_info

        if event['button'] not in ACCELERATED_BUTTONS:
            speed = None
        event['speed'] = speed
=======
        default_event = False
        module_info = self.output_modules.get(module_name)
        if not module_info:
            return
        module = module_info['module']
        # execute any configured i3-msg command
        # we do not do this for containers
        # modules that have failed do not execute their config on_click
        if module.allow_config_clicks:
            button = event.get('button', 0)
            on_click = self.on_click.get(module_name, {}).get(str(button))
            if on_click:
                task = EventClickTask(module_name, event, self, on_click)
                self.py3_wrapper.timeout_queue_add(task)
            # otherwise setup default action on button 2 press
            elif button == 2:
                default_event = True
>>>>>>> ba9a85c2

        # do the work
        task = EventTask(module_name, event, default_event, self)
        self.py3_wrapper.timeout_queue_add(task)

    @profile
    def run(self):
        """
        Wait for an i3bar JSON event, then find the right module to dispatch
        the message to based on the 'name' and 'instance' of the event.

        In case the module does NOT support click_events, the default
        implementation is to clear the module's cache
        when the MIDDLE button (2) is pressed on it.

        Example event:
        {'y': 13, 'x': 1737, 'button': 1, 'name': 'empty', 'instance': 'first'}
        """
        try:
            while self.py3_wrapper.running:
                event_str = self.poller_inp.readline()
                if not event_str:
                    continue
                try:
                    # remove leading comma if present
                    if event_str[0] == ',':
                        event_str = event_str[1:]
                    event = loads(event_str)
                    self.dispatch_event(event)
                except Exception:
                    self.py3_wrapper.report_exception('Event failed')
        except:
            err = 'Events thread died, click events are disabled.'
            self.py3_wrapper.report_exception(err, notify_user=False)
            self.py3_wrapper.notify_user(err, level='warning')<|MERGE_RESOLUTION|>--- conflicted
+++ resolved
@@ -149,6 +149,7 @@
             self.py3_wrapper.refresh_modules(module_name)
         else:
             # In commands we are able to use substitutions for the text output
+
             # of a module
             if '$OUTPUT' in command or '$OUTPUT_PART' in command:
                 full_text, partial_text = self.get_module_text(module_name,
@@ -239,7 +240,6 @@
         # guess the module config name
         module_name = '{} {}'.format(name, instance).strip()
 
-<<<<<<< HEAD
         accel_info = self.accel_info.get(
             module_name, {'time': 0, 'speed': 1, 'button': 0}
         )
@@ -260,7 +260,7 @@
         if event['button'] not in ACCELERATED_BUTTONS:
             speed = None
         event['speed'] = speed
-=======
+
         default_event = False
         module_info = self.output_modules.get(module_name)
         if not module_info:
@@ -278,7 +278,6 @@
             # otherwise setup default action on button 2 press
             elif button == 2:
                 default_event = True
->>>>>>> ba9a85c2
 
         # do the work
         task = EventTask(module_name, event, default_event, self)
